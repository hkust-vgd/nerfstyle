--- conflicted
+++ resolved
@@ -4,9 +4,5 @@
 runs
 __pycache__
 *.ipynb
-<<<<<<< HEAD
-sync_super.sh
-=======
 *.sh
->>>>>>> 66d1468a
 style_images