--- conflicted
+++ resolved
@@ -81,14 +81,9 @@
         if not self.all_rays:
             rays_bsize = self.train_cfg.num_rays_per_batch
 
-<<<<<<< HEAD
         grid_dims = (256, 256) if self.reduce_size else None
-        target, rays = nerf_lib.generate_rays(
-            img, pose, self.dataset, precrop=precrop_frac, bsize=rays_bsize, grid_dims=grid_dims)
-=======
         rays, output['target'] = nerf_lib.generate_rays(
-            pose, self.dataset, img, precrop=precrop_frac, bsize=rays_bsize)
->>>>>>> 66d1468a
+            pose, self.dataset, img, precrop=precrop_frac, bsize=rays_bsize, grid_dims=grid_dims)
         dirs = rays.viewdirs()
 
         # Sample points
@@ -110,21 +105,13 @@
         del pts_flat, dirs_flat
 
         # Integrate points
-<<<<<<< HEAD
         rgb_c, rgb_s = torch.split(rgbs, [3, 3], dim=-1)
         del rgbs
 
-        bg_color = torch.tensor(self.dataset.bg_color).to(self.device)
-        rgb_map = nerf_lib.integrate_points(dists, rgb_c, densities, bg_color)
-        style_map = nerf_lib.integrate_points(dists, rgb_s, densities, bg_color)
-        result_map = torch.concat([rgb_map, style_map], dim=-1)
-        del dists, rgb_c, rgb_s, densities
+        output['rgb_map'] = nerf_lib.integrate_points(dists, rgb_c, densities, self.bg_color)
+        output['style_map'] = nerf_lib.integrate_points(dists, rgb_s, densities, self.bg_color)
 
-        return result_map, target
-=======
-        output['rgb_map'] = nerf_lib.integrate_points(dists, rgbs, densities, self.bg_color)
-
-        output['rgbs'] = rgbs if 'rgbs' in ret_flags else None
+        output['rgb_c'] = rgb_c if 'rgb_c' in ret_flags else None
+        output['rgb_s'] = rgb_s if 'rgb_s' in ret_flags else None
         output['densities'] = densities if 'densities' in ret_flags else None
-        return output
->>>>>>> 66d1468a
+        return output