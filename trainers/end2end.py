import time
<<<<<<< HEAD
import einops
=======
from typing import Dict

>>>>>>> 66d1468a
import numpy as np
import torch
import torch.nn.functional as F
from torch.utils.data import DataLoader
import torchvision
from tqdm import tqdm

<<<<<<< HEAD
from data import get_dataset
from loss import FeatureExtractor, StyleLoss
=======
from common import LossValue
from data import get_dataset, load_bbox
>>>>>>> 66d1468a
from networks.nerf import SingleNerf
from networks.multi_nerf import DynamicMultiNerf
from renderer import Renderer
from trainers.base import Trainer
import utils


class End2EndTrainer(Trainer):
    def __init__(self, args, nargs):
        super().__init__(__name__, args, nargs)

        # Initialize model
        if args.mode == 'pretrain':
            self.model = SingleNerf.create_nerf(self.net_cfg)
        elif args.mode == 'finetune':
            num_nets = np.prod(self.dataset_cfg.net_res)
            self.model = DynamicMultiNerf.create_nerf(num_nets, self.net_cfg, self.dataset_cfg)
        self.model = self.model.to(self.device)
        self.logger.info('Created model ' + str(self.model))

        # Initialize optimizer
        self.optim = torch.optim.Adam(
            params=self.model.parameters(),
            lr=self.train_cfg.initial_learning_rate,
            betas=(0.9, 0.999)
        )

        # Load checkpoint if provided
        if args.ckpt_path is None:
            self.logger.info('Training model from scratch')
        else:
            self.load_ckpt(args.ckpt_path)
            if args.occ_map is not None:
                self.model.load_occ_map(args.occ_map)

        # Initialize dataset
        self.train_set = get_dataset(self.dataset_cfg, 'train')
        self.train_loader = utils.cycle(DataLoader(self.train_set, batch_size=None, shuffle=True))
        self.logger.info('Loaded ' + str(self.train_set))

        self.test_set = get_dataset(self.dataset_cfg, 'test', skip=self.train_cfg.test_skip)
        self.test_loader = DataLoader(self.test_set, batch_size=None, shuffle=False)
        self.logger.info('Loaded ' + str(self.test_set))

        # Initialize renderers
        self.train_renderer = Renderer(
            self.model, self.train_set, self.net_cfg, self.train_cfg,
            all_rays=True, reduce_size=True)
        self.test_renderer = Renderer(
<<<<<<< HEAD
            self.model, self.test_set, self.net_cfg, self.train_cfg,
            all_rays=True, reduce_size=False)

        # Intialize losses and style image
        self.fe = FeatureExtractor().to(self.device)
        assert args.style_image is not None
        style_image_np = utils.parse_rgb(args.style_image, size=(256, 256))
        self.style_image = torch.tensor(style_image_np, device=self.device)
        self.style_loss = StyleLoss(self.fe(self.style_image, detach=True))

    def calc_loss(self, rendered, target):
        rgb_c, rgb_s = torch.split(rendered, [3, 3], dim=-1)
        mse_loss = torch.mean((rgb_c - target) ** 2)

        rgb_s_feats = self.fe(einops.rearrange(rgb_s, '(h w) c -> c h w', h=256, w=256))
        target_feats = self.fe(einops.rearrange(target, '(h w) c -> c h w', h=256, w=256))

        content_loss = F.mse_loss(rgb_s_feats['layer3'], target_feats['layer3'])
        style_loss = self.style_loss(rgb_s_feats)

        content_loss *= self.train_cfg.content_lambda
        style_loss *= self.train_cfg.style_lambda
        total_loss = mse_loss + content_loss + style_loss

        losses = {
            'mse': mse_loss,
            'content': content_loss,
            'style': style_loss,
            'total': total_loss
        }
        return losses

    def print_status(self, losses, psnr):
        status_dict = {
            'MSE': '{:.5f}'.format(losses['mse'].item()),
            'Content': '{:.5f}'.format(losses['content'].item()),
            'Style': '{:.5f}'.format(losses['style'].item()),
            'Total': '{:.5f}'.format(losses['total'].item()),
            'PSNR': '{:.5f}'.format(psnr.item())
=======
            self.model, self.test_set, self.net_cfg, self.train_cfg, all_rays=True)

        # Load bbox if needed
        self.bbox = None
        if self.train_cfg.bbox_lambda > 0.0:
            self.bbox = load_bbox(self.dataset_cfg, scale_box=False).to(self.device)

    def calc_loss(self, output: Dict[str, torch.Tensor]):
        rendered = output['rgb_map']
        target = output['target']
        assert target is not None

        mse_loss = torch.mean((rendered - target) ** 2)
        losses = {
            'mse': LossValue('MSE', 'mse_loss', mse_loss),
            'psnr': LossValue('PSNR', 'psnr', utils.compute_psnr(mse_loss))
>>>>>>> 66d1468a
        }

        # Penalize positive densities outside bbox
        bbox_lambda = self.train_cfg.bbox_lambda
        if bbox_lambda > 0.:
            bbox_mask = self.bbox(output['pts'], outside=True)
            pos_densities = F.relu(output['densities'].reshape(-1))
            bbox_loss = torch.mean(bbox_mask * pos_densities) * bbox_lambda
            losses['bbox'] = LossValue('BBox', 'bbox_loss', bbox_loss)

            total_loss = mse_loss + bbox_loss
            losses['total'] = LossValue('Total', 'total_loss', total_loss)

        return losses

    def print_status(
        self,
        losses: Dict[str, LossValue]
    ) -> None:
        status_dict = {lv.print_name: '{:.5f}'.format(lv.value.item()) for lv in losses.values()}
        super().print_status(status_dict)

<<<<<<< HEAD
    def log_status(self, losses, psnr, cur_lr):
        self.writer.add_scalar('train/mse_loss', losses['mse'].item(), self.iter_ctr)
        self.writer.add_scalar('train/content_loss', losses['content'].item(), self.iter_ctr)
        self.writer.add_scalar('train/style_loss', losses['style'].item(), self.iter_ctr)
        self.writer.add_scalar('train/total_loss', losses['total'].item(), self.iter_ctr)
        self.writer.add_scalar('train/psnr', psnr.item(), self.iter_ctr)
=======
    def log_status(
        self,
        losses: Dict[str, LossValue],
        cur_lr: float
    ) -> None:
        for lv in losses.values():
            self.writer.add_scalar('train/{}'.format(lv.log_name), lv.value.item(), self.iter_ctr)

>>>>>>> 66d1468a
        self.writer.add_scalar('misc/iter_time', self.time1 - self.time0, self.iter_ctr)
        self.writer.add_scalar('misc/cur_lr', cur_lr, self.iter_ctr)

    def load_ckpt(self, ckpt_path):
        @utils.loader(self.logger)
        def _load(ckpt_path):
            ckpt = torch.load(ckpt_path)
            if 'model' not in ckpt.keys():
                self.model.load_nodes(ckpt['trained'])
                self.logger.info('Loaded distill checkpoint \"{}\"'.format(ckpt_path))
                return

            # TODO: Remove if all old models are fixed
            if 'x_embedder.basis' not in ckpt['model'].keys():
                ckpt['model']['x_embedder.basis'] = 2 ** torch.range(0, 9, device=self.device)
            if 'd_embedder.basis' not in ckpt['model'].keys():
                ckpt['model']['d_embedder.basis'] = 2 ** torch.range(0, 3, device=self.device)

            self.iter_ctr = ckpt['iter']
            self.model.load_ckpt(ckpt)
            self.optim.load_state_dict(ckpt['optim'])

            rng_states = ckpt['rng_states']
            np.random.set_state(rng_states['np'])
            torch.set_rng_state(rng_states['torch'])
            torch.cuda.set_rng_state(rng_states['torch_cuda'])

        _load(ckpt_path)
        self.logger.info('Loaded checkpoint \"{}\"'.format(ckpt_path))
        self.logger.info('Model now at iteration #{:d}'.format(self.iter_ctr))

    def save_ckpt(self):
        ckpt_dict = {
            'iter': self.iter_ctr,
            'optim': self.optim.state_dict(),
            'rng_states': {
                'np': np.random.get_state(),
                'torch': torch.get_rng_state(),
                'torch_cuda': torch.cuda.get_rng_state()
            }
        }
        ckpt_dict = self.model.save_ckpt(ckpt_dict)

        ckpt_fn = 'iter_{:0{width}d}.pth'.format(
            self.iter_ctr, width=len(str(self.train_cfg.num_iterations)))
        ckpt_path = self.log_dir / ckpt_fn

        torch.save(ckpt_dict, ckpt_path)
        self.logger.info('Saved checkpoint at {}'.format(ckpt_path))

    @torch.no_grad()
    def test_networks(self):
        img_dir = self.log_dir / 'epoch_{:0{width}d}'.format(
            self.iter_ctr, width=len(str(self.train_cfg.num_iterations)))
        img_dir.mkdir()

        for i, (img, pose) in tqdm(enumerate(self.test_loader), total=len(self.test_set)):
            img, pose = img.to(self.device), pose.to(self.device)
            rgb_map = self.test_renderer.render(pose)['rgb_map']

            _, h, w = img.shape
            rgb_map = einops.rearrange(rgb_map, '(h w) c -> c h w', h=h, w=w)
            c_map, s_map = torch.split(rgb_map, [3, 3], dim=0)

            c_save_path = img_dir / 'frame_{:03d}.png'.format(i)
            s_save_path = img_dir / 'style_{:03d}.png'.format(i)
            torchvision.utils.save_image(c_map, c_save_path)
            torchvision.utils.save_image(s_map, s_save_path)

    def run_iter(self):
        self.time0 = time.time()
        img, pose = next(self.train_loader)
        img, pose = img.to(self.device), pose.to(self.device)

        self.train_renderer.precrop = (self.iter_ctr < self.train_cfg.precrop_iterations)
<<<<<<< HEAD
        rgb_map, target = self.train_renderer.render(img, pose)

        losses = self.calc_loss(rendered=rgb_map, target=target)
        psnr = utils.compute_psnr(losses['mse'])
=======
        ret_flags = ['densities', 'pts']
        output = self.train_renderer.render(pose, img, ret_flags)
>>>>>>> 66d1468a

        losses = self.calc_loss(output)
        self.optim.zero_grad()
<<<<<<< HEAD
        losses['total'].backward()
=======
        back_key = 'total' if 'total' in losses.keys() else 'mse'
        losses[back_key].value.backward()
>>>>>>> 66d1468a
        self.optim.step()

        # Update counter after backprop
        self.iter_ctr += 1
        self.time1 = time.time()

        new_lr = self.train_cfg.initial_learning_rate
        if self.train_cfg.learning_rate_decay:
            new_lr = self.train_cfg.initial_learning_rate * \
                (0.1 ** (self.iter_ctr / self.train_cfg.learning_rate_decay))
            for param_group in self.optim.param_groups:
                param_group['lr'] = new_lr

        # Misc. tasks at different intervals
        if self.check_interval(self.train_cfg.intervals.print):
<<<<<<< HEAD
            self.print_status(losses, psnr)
        if self.check_interval(self.train_cfg.intervals.test):
            self.test_networks()
        if self.check_interval(self.train_cfg.intervals.log):
            self.log_status(losses, psnr, new_lr)
        if self.check_interval(self.train_cfg.intervals.ckpt):
=======
            self.print_status(losses)
        if self.check_interval(self.train_cfg.intervals.test):
            self.test_networks()
        if self.check_interval(self.train_cfg.intervals.log):
            self.log_status(losses, new_lr)
        if self.check_interval(self.train_cfg.intervals.ckpt, final=True):
>>>>>>> 66d1468a
            self.save_ckpt()<|MERGE_RESOLUTION|>--- conflicted
+++ resolved
@@ -1,10 +1,7 @@
 import time
-<<<<<<< HEAD
+from typing import Dict
+
 import einops
-=======
-from typing import Dict
-
->>>>>>> 66d1468a
 import numpy as np
 import torch
 import torch.nn.functional as F
@@ -12,13 +9,9 @@
 import torchvision
 from tqdm import tqdm
 
-<<<<<<< HEAD
-from data import get_dataset
-from loss import FeatureExtractor, StyleLoss
-=======
 from common import LossValue
 from data import get_dataset, load_bbox
->>>>>>> 66d1468a
+from loss import FeatureExtractor, StyleLoss
 from networks.nerf import SingleNerf
 from networks.multi_nerf import DynamicMultiNerf
 from renderer import Renderer
@@ -59,7 +52,8 @@
         self.train_loader = utils.cycle(DataLoader(self.train_set, batch_size=None, shuffle=True))
         self.logger.info('Loaded ' + str(self.train_set))
 
-        self.test_set = get_dataset(self.dataset_cfg, 'test', skip=self.train_cfg.test_skip)
+        self.test_set = get_dataset(self.dataset_cfg, 'test', skip=self.train_cfg.test_skip,
+                                    max_count=30)
         self.test_loader = DataLoader(self.test_set, batch_size=None, shuffle=False)
         self.logger.info('Loaded ' + str(self.test_set))
 
@@ -68,7 +62,6 @@
             self.model, self.train_set, self.net_cfg, self.train_cfg,
             all_rays=True, reduce_size=True)
         self.test_renderer = Renderer(
-<<<<<<< HEAD
             self.model, self.test_set, self.net_cfg, self.train_cfg,
             all_rays=True, reduce_size=False)
 
@@ -79,54 +72,33 @@
         self.style_image = torch.tensor(style_image_np, device=self.device)
         self.style_loss = StyleLoss(self.fe(self.style_image, detach=True))
 
-    def calc_loss(self, rendered, target):
-        rgb_c, rgb_s = torch.split(rendered, [3, 3], dim=-1)
-        mse_loss = torch.mean((rgb_c - target) ** 2)
-
-        rgb_s_feats = self.fe(einops.rearrange(rgb_s, '(h w) c -> c h w', h=256, w=256))
-        target_feats = self.fe(einops.rearrange(target, '(h w) c -> c h w', h=256, w=256))
-
-        content_loss = F.mse_loss(rgb_s_feats['layer3'], target_feats['layer3'])
-        style_loss = self.style_loss(rgb_s_feats)
-
-        content_loss *= self.train_cfg.content_lambda
-        style_loss *= self.train_cfg.style_lambda
-        total_loss = mse_loss + content_loss + style_loss
-
-        losses = {
-            'mse': mse_loss,
-            'content': content_loss,
-            'style': style_loss,
-            'total': total_loss
-        }
-        return losses
-
-    def print_status(self, losses, psnr):
-        status_dict = {
-            'MSE': '{:.5f}'.format(losses['mse'].item()),
-            'Content': '{:.5f}'.format(losses['content'].item()),
-            'Style': '{:.5f}'.format(losses['style'].item()),
-            'Total': '{:.5f}'.format(losses['total'].item()),
-            'PSNR': '{:.5f}'.format(psnr.item())
-=======
-            self.model, self.test_set, self.net_cfg, self.train_cfg, all_rays=True)
-
         # Load bbox if needed
         self.bbox = None
         if self.train_cfg.bbox_lambda > 0.0:
             self.bbox = load_bbox(self.dataset_cfg, scale_box=False).to(self.device)
 
     def calc_loss(self, output: Dict[str, torch.Tensor]):
-        rendered = output['rgb_map']
-        target = output['target']
-        assert target is not None
-
-        mse_loss = torch.mean((rendered - target) ** 2)
+        assert output['target'] is not None
+
+        rgb_s_feats = self.fe(
+            einops.rearrange(output['style_map'], '(h w) c -> c h w', h=256, w=256))
+        target_feats = self.fe(
+            einops.rearrange(output['target'], '(h w) c -> c h w', h=256, w=256))
+
+        mse_loss = torch.mean((output['rgb_map'] - output['target']) ** 2)
+        content_loss = F.mse_loss(rgb_s_feats['layer3'], target_feats['layer3'])
+        style_loss = self.style_loss(rgb_s_feats)
+
+        content_loss *= self.train_cfg.content_lambda
+        style_loss *= self.train_cfg.style_lambda
+
         losses = {
             'mse': LossValue('MSE', 'mse_loss', mse_loss),
-            'psnr': LossValue('PSNR', 'psnr', utils.compute_psnr(mse_loss))
->>>>>>> 66d1468a
+            'psnr': LossValue('PSNR', 'psnr', utils.compute_psnr(mse_loss)),
+            'content': LossValue('Content', 'content_loss', content_loss),
+            'style': LossValue('Style', 'style_loss', style_loss),
         }
+        total_loss = mse_loss + content_loss + style_loss
 
         # Penalize positive densities outside bbox
         bbox_lambda = self.train_cfg.bbox_lambda
@@ -135,10 +107,9 @@
             pos_densities = F.relu(output['densities'].reshape(-1))
             bbox_loss = torch.mean(bbox_mask * pos_densities) * bbox_lambda
             losses['bbox'] = LossValue('BBox', 'bbox_loss', bbox_loss)
-
-            total_loss = mse_loss + bbox_loss
-            losses['total'] = LossValue('Total', 'total_loss', total_loss)
-
+            total_loss += bbox_loss
+
+        losses['total'] = LossValue('Total', 'total_loss', total_loss)
         return losses
 
     def print_status(
@@ -148,14 +119,6 @@
         status_dict = {lv.print_name: '{:.5f}'.format(lv.value.item()) for lv in losses.values()}
         super().print_status(status_dict)
 
-<<<<<<< HEAD
-    def log_status(self, losses, psnr, cur_lr):
-        self.writer.add_scalar('train/mse_loss', losses['mse'].item(), self.iter_ctr)
-        self.writer.add_scalar('train/content_loss', losses['content'].item(), self.iter_ctr)
-        self.writer.add_scalar('train/style_loss', losses['style'].item(), self.iter_ctr)
-        self.writer.add_scalar('train/total_loss', losses['total'].item(), self.iter_ctr)
-        self.writer.add_scalar('train/psnr', psnr.item(), self.iter_ctr)
-=======
     def log_status(
         self,
         losses: Dict[str, LossValue],
@@ -164,7 +127,6 @@
         for lv in losses.values():
             self.writer.add_scalar('train/{}'.format(lv.log_name), lv.value.item(), self.iter_ctr)
 
->>>>>>> 66d1468a
         self.writer.add_scalar('misc/iter_time', self.time1 - self.time0, self.iter_ctr)
         self.writer.add_scalar('misc/cur_lr', cur_lr, self.iter_ctr)
 
@@ -185,7 +147,14 @@
 
             self.iter_ctr = ckpt['iter']
             self.model.load_ckpt(ckpt)
-            self.optim.load_state_dict(ckpt['optim'])
+            # ['state', 'param_groups']
+
+            # TODO: Fix optimizer later
+            # ckpt['optim']['state'][12] = ckpt['optim']['state'][10]
+            # ckpt['optim']['state'][13] = ckpt['optim']['state'][11]
+            # params = ckpt['optim']['param_groups'][0]['params']
+            # ckpt['optim']['param_groups'][0]['params'] = params + [12, 13]
+            # self.optim.load_state_dict(ckpt['optim'])
 
             rng_states = ckpt['rng_states']
             np.random.set_state(rng_states['np'])
@@ -223,11 +192,11 @@
 
         for i, (img, pose) in tqdm(enumerate(self.test_loader), total=len(self.test_set)):
             img, pose = img.to(self.device), pose.to(self.device)
-            rgb_map = self.test_renderer.render(pose)['rgb_map']
+            output = self.test_renderer.render(pose)
 
             _, h, w = img.shape
-            rgb_map = einops.rearrange(rgb_map, '(h w) c -> c h w', h=h, w=w)
-            c_map, s_map = torch.split(rgb_map, [3, 3], dim=0)
+            c_map = einops.rearrange(output['rgb_map'], '(h w) c -> c h w', h=h, w=w)
+            s_map = einops.rearrange(output['style_map'], '(h w) c -> c h w', h=h, w=w)
 
             c_save_path = img_dir / 'frame_{:03d}.png'.format(i)
             s_save_path = img_dir / 'style_{:03d}.png'.format(i)
@@ -240,24 +209,13 @@
         img, pose = img.to(self.device), pose.to(self.device)
 
         self.train_renderer.precrop = (self.iter_ctr < self.train_cfg.precrop_iterations)
-<<<<<<< HEAD
-        rgb_map, target = self.train_renderer.render(img, pose)
-
-        losses = self.calc_loss(rendered=rgb_map, target=target)
-        psnr = utils.compute_psnr(losses['mse'])
-=======
         ret_flags = ['densities', 'pts']
         output = self.train_renderer.render(pose, img, ret_flags)
->>>>>>> 66d1468a
 
         losses = self.calc_loss(output)
         self.optim.zero_grad()
-<<<<<<< HEAD
-        losses['total'].backward()
-=======
         back_key = 'total' if 'total' in losses.keys() else 'mse'
         losses[back_key].value.backward()
->>>>>>> 66d1468a
         self.optim.step()
 
         # Update counter after backprop
@@ -273,19 +231,10 @@
 
         # Misc. tasks at different intervals
         if self.check_interval(self.train_cfg.intervals.print):
-<<<<<<< HEAD
-            self.print_status(losses, psnr)
-        if self.check_interval(self.train_cfg.intervals.test):
-            self.test_networks()
-        if self.check_interval(self.train_cfg.intervals.log):
-            self.log_status(losses, psnr, new_lr)
-        if self.check_interval(self.train_cfg.intervals.ckpt):
-=======
             self.print_status(losses)
         if self.check_interval(self.train_cfg.intervals.test):
             self.test_networks()
         if self.check_interval(self.train_cfg.intervals.log):
             self.log_status(losses, new_lr)
         if self.check_interval(self.train_cfg.intervals.ckpt, final=True):
->>>>>>> 66d1468a
             self.save_ckpt()