import argparse
from trainers import get_trainer


def train():
    parser = argparse.ArgumentParser()
    parser.add_argument('dataset_cfg')
    parser.add_argument('name')
    parser.add_argument('--run-dir', default='./runs')
    parser.add_argument('--mode', choices=['pretrain', 'distill', 'finetune'],
                        default='pretrain')
    parser.add_argument('--ckpt-path')
    parser.add_argument('--teacher-ckpt-path')
    parser.add_argument('--occ-map')
<<<<<<< HEAD
    parser.add_argument('--style-image')
=======
    parser.add_argument('--retrain')
>>>>>>> 7e26a9e8

    args, nargs = parser.parse_known_args()
    trainer = get_trainer(args, nargs)

    try:
        trainer.run()
    except KeyboardInterrupt:
        trainer.logger.info('Training interrupted')
    finally:
        trainer.close()


if __name__ == '__main__':
    train()<|MERGE_RESOLUTION|>--- conflicted
+++ resolved
@@ -12,11 +12,8 @@
     parser.add_argument('--ckpt-path')
     parser.add_argument('--teacher-ckpt-path')
     parser.add_argument('--occ-map')
-<<<<<<< HEAD
     parser.add_argument('--style-image')
-=======
     parser.add_argument('--retrain')
->>>>>>> 7e26a9e8
 
     args, nargs = parser.parse_known_args()
     trainer = get_trainer(args, nargs)
